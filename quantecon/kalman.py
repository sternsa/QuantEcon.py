--- conflicted
+++ resolved
@@ -16,13 +16,8 @@
 
     .. math::
 
-<<<<<<< HEAD
-        x_{t+1} = A x_t + w_{t+1}
-        y_t = G x_t + v_t.
-=======
         x_{t+1} &= A x_t + w_{t+1}\\
         y_t &= G x_t + v_t.
->>>>>>> cc85cbfc
 
     Here :math:`x_t` is the hidden state and :math:`y_t` is the measurement. The shocks
     :math:`w_t` and :math:`v_t` are iid zero mean Gaussians with covariance matrices Q
@@ -118,18 +113,10 @@
 
         .. math::
 
-<<<<<<< HEAD
-            x_hat^F = x_hat+\Sigma G'(G \Sigma G' + R)^{-1}(y - G x_hat)
-
-        .. math::
-
-            \Sigma^F = \Sigma-\Sigma G' (G \Sigma G' + R)^{-1} G \Sigma
-=======
             x_{hat}^F &= x_{hat} + \Sigma G' (G \Sigma G' + R)^{-1}
             (y - G x_{hat}) \\
             \Sigma^F &= \Sigma - \Sigma G' (G \Sigma G' + R)^{-1} G
             \Sigma
->>>>>>> cc85cbfc
 
         Parameters
         ----------
